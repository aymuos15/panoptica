--- conflicted
+++ resolved
@@ -3,11 +3,7 @@
 from auxiliary.nifti.io import read_nifti
 from auxiliary.turbopath import turbopath
 
-<<<<<<< HEAD
-from panoptica import MatchedInstancePair, NaiveThresholdMatching, Panoptic_Evaluator
-=======
 from panoptica import MatchedInstancePair, Panoptic_Evaluator
->>>>>>> bf604e9a
 
 directory = turbopath(__file__).parent
 
@@ -21,11 +17,7 @@
 evaluator = Panoptic_Evaluator(
     expected_input=MatchedInstancePair,
     instance_approximator=None,
-<<<<<<< HEAD
-    instance_matcher=NaiveThresholdMatching(),
-=======
     instance_matcher=None,
->>>>>>> bf604e9a
     iou_threshold=0.5,
 )
 with cProfile.Profile() as pr:
