--- conflicted
+++ resolved
@@ -29,15 +29,8 @@
       - name: Install dependencies
         run: |
           python -m pip install --upgrade pip
-<<<<<<< HEAD
-          python -m pip install flake8 pytest pytest-cov
-          pip install auxiliary
-          pip install poetry
-          poetry install
-=======
           python -m pip install poetry
           python -m poetry install
->>>>>>> 78e694fe
       - name: Lint with flake8
         run: |
           # stop the build if there are Python syntax errors or undefined names
