--- conflicted
+++ resolved
@@ -23,10 +23,6 @@
 
 [tool.poetry.dependencies]
 python = "^3.10"
-<<<<<<< HEAD
-# Relaxed numpy version to be compatible with CuPy
-=======
->>>>>>> 645a47b8
 numpy = ">=1.22,<2.3"
 connected-components-3d = "^3.12.3"
 scipy = "^1.7.0"
