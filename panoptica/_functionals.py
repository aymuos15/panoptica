from multiprocessing import Pool

import numpy as np

from panoptica.metrics import _compute_instance_iou, _MatchingMetric
from panoptica.utils.constants import CCABackend
from panoptica.utils.numpy_utils import _get_bbox_nd


def _calc_overlapping_labels(
    prediction_arr: np.ndarray,
    reference_arr: np.ndarray,
    ref_labels: tuple[int, ...],
) -> list[tuple[int, int]]:
    """Calculates the pairs of labels that are overlapping in at least one voxel (fast)

    Args:
        prediction_arr (np.ndarray): Numpy array containing the prediction labels.
        reference_arr (np.ndarray): Numpy array containing the reference labels.
        ref_labels (list[int]): List of unique reference labels.

    Returns:
        _type_: _description_
    """
    overlap_arr = prediction_arr.astype(np.uint32)
    max_ref = max(ref_labels) + 1
    overlap_arr = (overlap_arr * max_ref) + reference_arr
    overlap_arr[reference_arr == 0] = 0
    # overlapping_indices = [(i % (max_ref), i // (max_ref)) for i in np.unique(overlap_arr) if i > max_ref]
    # instance_pairs = [(reference_arr, prediction_arr, i, j) for i, j in overlapping_indices]

    # (ref, pred)
    return [
        (int(i % (max_ref)), int(i // (max_ref)))
        for i in np.unique(overlap_arr)
        if i > max_ref
    ]
<<<<<<< HEAD


def _calc_matching_metric_of_overlapping_labels(
    prediction_arr: np.ndarray,
    reference_arr: np.ndarray,
    ref_labels: tuple[int, ...],
    matching_metric: _MatchingMetric,
) -> list[tuple[float, tuple[int, int]]]:
    """Calculates the MatchingMetric for all overlapping labels (fast!)

    Args:
        prediction_arr (np.ndarray): Numpy array containing the prediction labels.
        reference_arr (np.ndarray): Numpy array containing the reference labels.
        ref_labels (list[int]): List of unique reference labels.

    Returns:
        list[tuple[float, tuple[int, int]]]: List of pairs in style: (iou, (ref_label, pred_label))
    """
    instance_pairs = [
        (reference_arr == i[0], prediction_arr == i[1], i[0], i[1])
        for i in _calc_overlapping_labels(
            prediction_arr=prediction_arr,
            reference_arr=reference_arr,
            ref_labels=ref_labels,
        )
    ]
    with Pool() as pool:
        mm_values = pool.starmap(matching_metric._metric_function, instance_pairs)

    mm_pairs = [
        (i, (instance_pairs[idx][2], instance_pairs[idx][3]))
        for idx, i in enumerate(mm_values)
    ]
    mm_pairs = sorted(mm_pairs, key=lambda x: x[0], reverse=matching_metric.decreasing)

    return mm_pairs
=======
>>>>>>> c4ee23af


def _calc_iou_of_overlapping_labels(
    prediction_arr: np.ndarray,
    reference_arr: np.ndarray,
    ref_labels: tuple[int, ...],
    pred_labels: tuple[int, ...],
) -> list[tuple[float, tuple[int, int]]]:
    """Calculates the IOU for all overlapping labels (fast!)

    Args:
        prediction_arr (np.ndarray): Numpy array containing the prediction labels.
        reference_arr (np.ndarray): Numpy array containing the reference labels.
        ref_labels (list[int]): List of unique reference labels.
        pred_labels (list[int]): List of unique prediction labels.

    Returns:
        list[tuple[float, tuple[int, int]]]: List of pairs in style: (iou, (ref_label, pred_label))
    """
    instance_pairs = [
        (reference_arr, prediction_arr, i[0], i[1])
        for i in _calc_overlapping_labels(
            prediction_arr=prediction_arr,
            reference_arr=reference_arr,
            ref_labels=ref_labels,
        )
    ]
    with Pool() as pool:
        iou_values = pool.starmap(_compute_instance_iou, instance_pairs)

    iou_pairs = [
        (i, (instance_pairs[idx][2], instance_pairs[idx][3]))
        for idx, i in enumerate(iou_values)
    ]
    iou_pairs = sorted(iou_pairs, key=lambda x: x[0], reverse=True)

    return iou_pairs


def _calc_iou_matrix(
    prediction_arr: np.ndarray,
    reference_arr: np.ndarray,
    ref_labels: tuple[int, ...],
    pred_labels: tuple[int, ...],
):
    """
    Calculate the Intersection over Union (IoU) matrix between reference and prediction arrays.

    Args:
        prediction_arr (np.ndarray): Numpy array containing the prediction labels.
        reference_arr (np.ndarray): Numpy array containing the reference labels.
        ref_labels (list[int]): List of unique reference labels.
        pred_labels (list[int]): List of unique prediction labels.

    Returns:
        np.ndarray: IoU matrix where each element represents the IoU between a reference and prediction instance.

    Example:
    >>> _calc_iou_matrix(np.array([1, 2, 3]), np.array([4, 5, 6]), [1, 2, 3], [4, 5, 6])
    array([[0. , 0. , 0. ],
           [0. , 0. , 0. ],
           [0. , 0. , 0. ]])
    """
    num_ref_instances = len(ref_labels)
    num_pred_instances = len(pred_labels)

    # Create a pool of worker processes to parallelize the computation
    with Pool() as pool:
        #    # Generate all possible pairs of instance indices for IoU computation
        instance_pairs = [
            (reference_arr, prediction_arr, ref_idx, pred_idx)
            for ref_idx in ref_labels
            for pred_idx in pred_labels
        ]

        # Calculate IoU for all instance pairs in parallel using starmap
        iou_values = pool.starmap(_compute_instance_iou, instance_pairs)

    # Reshape the resulting IoU values into a matrix
    iou_matrix = np.array(iou_values).reshape((num_ref_instances, num_pred_instances))
    return iou_matrix


def _map_labels(arr: np.ndarray, label_map: dict[np.integer, np.integer]) -> np.ndarray:
    """
    Maps labels in the given array according to the label_map dictionary.

    Args:
        label_map (dict): A dictionary that maps the original label values (str or int) to the new label values (int).

    Returns:
        np.ndarray: Returns a copy of the remapped array
    """
    k = np.array(list(label_map.keys()), dtype=arr.dtype)
    v = np.array(list(label_map.values()), dtype=arr.dtype)

    max_value = max(arr.max(), max(k), max(v)) + 1

    mapping_ar = np.arange(max_value, dtype=arr.dtype)
    mapping_ar[k] = v
    return mapping_ar[arr]


def _connected_components(
    array: np.ndarray,
    cca_backend: CCABackend,
) -> tuple[np.ndarray, int]:
    """
    Label connected components in a binary array using a specified connected components algorithm.

    Args:
        array (np.ndarray): Binary array containing connected components.
        cca_backend (CCABackend): Enum indicating the connected components algorithm backend (CCABackend.cc3d or CCABackend.scipy).

    Returns:
        tuple[np.ndarray, int]: A tuple containing the labeled array and the number of connected components.

    Raises:
        NotImplementedError: If the specified connected components algorithm backend is not implemented.

    Example:
    >>> _connected_components(np.array([[1, 0, 1], [0, 1, 1], [1, 0, 0]]), CCABackend.scipy)
    (array([[1, 0, 2], [0, 3, 3], [4, 0, 0]]), 4)
    """
    if cca_backend == CCABackend.cc3d:
        import cc3d

        cc_arr, n_instances = cc3d.connected_components(array, return_N=True)
    elif cca_backend == CCABackend.scipy:
        from scipy.ndimage import label

        cc_arr, n_instances = label(array)
    else:
        raise NotImplementedError(cca_backend)

    return cc_arr.astype(array.dtype), n_instances


def _get_paired_crop(
    prediction_arr: np.ndarray, reference_arr: np.ndarray, px_pad: int = 2
):
    assert prediction_arr.shape == reference_arr.shape

    combined = prediction_arr + reference_arr
    if combined.sum() == 0:
        combined += 1
    return _get_bbox_nd(combined, px_dist=px_pad)<|MERGE_RESOLUTION|>--- conflicted
+++ resolved
@@ -30,12 +30,7 @@
     # instance_pairs = [(reference_arr, prediction_arr, i, j) for i, j in overlapping_indices]
 
     # (ref, pred)
-    return [
-        (int(i % (max_ref)), int(i // (max_ref)))
-        for i in np.unique(overlap_arr)
-        if i > max_ref
-    ]
-<<<<<<< HEAD
+    return [(int(i % (max_ref)), int(i // (max_ref))) for i in np.unique(overlap_arr) if i > max_ref]
 
 
 def _calc_matching_metric_of_overlapping_labels(
@@ -65,15 +60,10 @@
     with Pool() as pool:
         mm_values = pool.starmap(matching_metric._metric_function, instance_pairs)
 
-    mm_pairs = [
-        (i, (instance_pairs[idx][2], instance_pairs[idx][3]))
-        for idx, i in enumerate(mm_values)
-    ]
+    mm_pairs = [(i, (instance_pairs[idx][2], instance_pairs[idx][3])) for idx, i in enumerate(mm_values)]
     mm_pairs = sorted(mm_pairs, key=lambda x: x[0], reverse=matching_metric.decreasing)
 
     return mm_pairs
-=======
->>>>>>> c4ee23af
 
 
 def _calc_iou_of_overlapping_labels(
@@ -104,10 +94,7 @@
     with Pool() as pool:
         iou_values = pool.starmap(_compute_instance_iou, instance_pairs)
 
-    iou_pairs = [
-        (i, (instance_pairs[idx][2], instance_pairs[idx][3]))
-        for idx, i in enumerate(iou_values)
-    ]
+    iou_pairs = [(i, (instance_pairs[idx][2], instance_pairs[idx][3])) for idx, i in enumerate(iou_values)]
     iou_pairs = sorted(iou_pairs, key=lambda x: x[0], reverse=True)
 
     return iou_pairs
@@ -143,11 +130,7 @@
     # Create a pool of worker processes to parallelize the computation
     with Pool() as pool:
         #    # Generate all possible pairs of instance indices for IoU computation
-        instance_pairs = [
-            (reference_arr, prediction_arr, ref_idx, pred_idx)
-            for ref_idx in ref_labels
-            for pred_idx in pred_labels
-        ]
+        instance_pairs = [(reference_arr, prediction_arr, ref_idx, pred_idx) for ref_idx in ref_labels for pred_idx in pred_labels]
 
         # Calculate IoU for all instance pairs in parallel using starmap
         iou_values = pool.starmap(_compute_instance_iou, instance_pairs)
@@ -212,9 +195,7 @@
     return cc_arr.astype(array.dtype), n_instances
 
 
-def _get_paired_crop(
-    prediction_arr: np.ndarray, reference_arr: np.ndarray, px_pad: int = 2
-):
+def _get_paired_crop(prediction_arr: np.ndarray, reference_arr: np.ndarray, px_pad: int = 2):
     assert prediction_arr.shape == reference_arr.shape
 
     combined = prediction_arr + reference_arr
