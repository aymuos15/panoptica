--- conflicted
+++ resolved
@@ -322,15 +322,9 @@
 
         # Apply maximum bipartite graph matching
         labelmap = self._solve_bipartite_matching(cost_matrix, ref_labels, pred_labels)
-<<<<<<< HEAD
 
         return labelmap
 
-=======
-
-        return labelmap
-
->>>>>>> 1b818103
     def _create_cost_matrix(
         self,
         ref_labels: List[int],
