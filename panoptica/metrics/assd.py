--- conflicted
+++ resolved
@@ -5,18 +5,11 @@
 
 
 def _average_symmetric_surface_distance(
-<<<<<<< HEAD
     reference,
     prediction,
     voxelspacing=None,
     connectivity=1,
     *args,
-=======
-    result,
-    reference,
-    voxelspacing=None,
-    connectivity=1,
->>>>>>> c4ee23af
 ) -> float:
     assd = np.mean(
         (
@@ -56,17 +49,8 @@
     #    raise RuntimeError("The second supplied array does not contain any binary object.")
 
     # extract only 1-pixel border line of objects
-<<<<<<< HEAD
     result_border = prediction ^ binary_erosion(prediction, structure=footprint, iterations=1)
     reference_border = reference ^ binary_erosion(reference, structure=footprint, iterations=1)
-=======
-    result_border = result ^ binary_erosion(result, structure=footprint, iterations=1)
-    reference_border = reference ^ binary_erosion(
-        reference,
-        structure=footprint,
-        iterations=1,
-    )
->>>>>>> c4ee23af
 
     # compute average surface distance
     # Note: scipys distance transform is calculated only inside the borders of the
