--- conflicted
+++ resolved
@@ -29,15 +29,10 @@
     ):
         if ref_instance_idx is not None and pred_instance_idx is not None:
             reference_arr = reference_arr.copy() == ref_instance_idx
-<<<<<<< HEAD
             if isinstance(pred_instance_idx, int):
                 pred_instance_idx = [pred_instance_idx]
             prediction_arr = np.isin(prediction_arr.copy(), pred_instance_idx)
-        return self.metric_function(reference_arr, prediction_arr, *args, **kwargs)
-=======
-            prediction_arr = prediction_arr.copy() == pred_instance_idx
         return self._metric_function(reference_arr, prediction_arr, *args, **kwargs)
->>>>>>> 91fc758c
 
     def __eq__(self, __value: object) -> bool:
         if isinstance(__value, _MatchingMetric):
