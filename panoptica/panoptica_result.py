from __future__ import annotations

from typing import Any, Callable

import numpy as np

from panoptica.metrics import (
    Evaluation_List_Metric,
    Evaluation_Metric,
    Metric,
    MetricCouldNotBeComputedException,
    MetricMode,
    MetricType,
)
from panoptica.utils import EdgeCaseHandler
from panoptica.utils.processing_pair import IntermediateStepsData


class PanopticaResult(object):

    def __init__(
        self,
        reference_arr: np.ndarray,
        prediction_arr: np.ndarray,
        num_pred_instances: int,
        num_ref_instances: int,
        tp: int,
        list_metrics: dict[Metric, list[float]],
        edge_case_handler: EdgeCaseHandler,
        global_metrics: list[Metric] = [],
        intermediate_steps_data: IntermediateStepsData | None = None,
        computation_time: float | None = None,
    ):
        """Result object for Panoptica, contains all calculatable metrics

        Args:
            reference_arr (np.ndarray): matched reference arr
            prediction_arr (np.ndarray): matched prediction arr
            num_pred_instances (int): number of prediction instances
            num_ref_instances (int): number of reference instances
            tp (int): number of true positives (matched instances)
            list_metrics (dict[Metric, list[float]]): dictionary containing the metrics for each TP
            edge_case_handler (EdgeCaseHandler): EdgeCaseHandler object that handles various forms of edge cases
        """
        self._evaluation_metrics: dict[str, Evaluation_Metric] = {}
        self._edge_case_handler = edge_case_handler
        empty_list_std = self._edge_case_handler.handle_empty_list_std().value
        self._global_metrics: list[Metric] = global_metrics
        self.computation_time = computation_time
        self.intermediate_steps_data = intermediate_steps_data
        ######################
        # Evaluation Metrics #
        ######################
        #
        # region Already Calculated
        self.num_ref_instances: int
        self._add_metric(
            "num_ref_instances",
            MetricType.MATCHING,
            None,
            long_name="Number of instances in reference",
            default_value=num_ref_instances,
            was_calculated=True,
        )
        self.num_pred_instances: int
        self._add_metric(
            "num_pred_instances",
            MetricType.MATCHING,
            None,
            long_name="Number of instances in prediction",
            default_value=num_pred_instances,
            was_calculated=True,
        )
        self.tp: int
        self._add_metric(
            "tp",
            MetricType.MATCHING,
            None,
            long_name="True Positives",
            default_value=tp,
            was_calculated=True,
        )
        # endregion
        #
        # region Basic
        self.fp: int
        self._add_metric(
            "fp",
            MetricType.MATCHING,
            fp,
            long_name="False Positives",
        )
        self.fn: int
        self._add_metric(
            "fn",
            MetricType.MATCHING,
            fn,
            long_name="False Negatives",
        )
        self.prec: int
        self._add_metric(
            "prec",
            MetricType.NO_PRINT,
            prec,
            long_name="Precision (positive predictive value)",
        )
        self.rec: int
        self._add_metric(
            "rec",
            MetricType.NO_PRINT,
            rec,
            long_name="Recall (sensitivity)",
        )
        self.rq: float
        self._add_metric(
            "rq",
            MetricType.MATCHING,
            rq,
            long_name="Recognition Quality / F1-Score",
        )
        # endregion
        #
        #
        # region IOU
        self.sq: float
        self._add_metric(
            "sq",
            MetricType.INSTANCE,
            sq,
            long_name="Segmentation Quality IoU",
        )
        self.sq_std: float
        self._add_metric(
            "sq_std",
            MetricType.INSTANCE,
            sq_std,
            long_name="Segmentation Quality IoU Standard Deviation",
        )
        self.pq: float
        self._add_metric(
            "pq",
            MetricType.INSTANCE,
            pq,
            long_name="Panoptic Quality IoU",
        )
        # endregion
        #
        # region DICE
        self.sq_dsc: float
        self._add_metric(
            "sq_dsc",
            MetricType.INSTANCE,
            sq_dsc,
            long_name="Segmentation Quality Dsc",
        )
        self.sq_dsc_std: float
        self._add_metric(
            "sq_dsc_std",
            MetricType.INSTANCE,
            sq_dsc_std,
            long_name="Segmentation Quality Dsc Standard Deviation",
        )
        self.pq_dsc: float
        self._add_metric(
            "pq_dsc",
            MetricType.INSTANCE,
            pq_dsc,
            long_name="Panoptic Quality Dsc",
        )
        # endregion
        #
        # region clDICE
        self.sq_cldsc: float
        self._add_metric(
            "sq_cldsc",
            MetricType.INSTANCE,
            sq_cldsc,
            long_name="Segmentation Quality Centerline Dsc",
        )
        self.sq_cldsc_std: float
        self._add_metric(
            "sq_cldsc_std",
            MetricType.INSTANCE,
            sq_cldsc_std,
            long_name="Segmentation Quality Centerline Dsc Standard Deviation",
        )
        self.pq_cldsc: float
        self._add_metric(
            "pq_cldsc",
            MetricType.INSTANCE,
            pq_cldsc,
            long_name="Panoptic Quality Centerline Dsc",
        )
        # endregion
        #
        # region ASSD
        self.sq_assd: float
        self._add_metric(
            "sq_assd",
            MetricType.INSTANCE,
            sq_assd,
            long_name="Segmentation Quality ASSD",
        )
        self.sq_assd_std: float
        self._add_metric(
            "sq_assd_std",
            MetricType.INSTANCE,
            sq_assd_std,
            long_name="Segmentation Quality ASSD Standard Deviation",
        )
        # endregion
        #
        # region RVD
        self.sq_rvd: float
        self._add_metric(
            "sq_rvd",
            MetricType.INSTANCE,
            sq_rvd,
            long_name="Segmentation Quality Relative Volume Difference",
        )
        self.sq_rvd_std: float
        self._add_metric(
            "sq_rvd_std",
            MetricType.INSTANCE,
            sq_rvd_std,
            long_name="Segmentation Quality Relative Volume Difference Standard Deviation",
        )
        # endregion

        # region Global
        # Just for autocomplete
        self.global_bin_dsc: int
        self.global_bin_iou: int
        self.global_bin_cldsc: int
        self.global_bin_assd: int
        self.global_bin_rvd: int
        # endregion

        ##################
        # List Metrics   #
        ##################
        self._list_metrics: dict[Metric, Evaluation_List_Metric] = {}
        # Loop over all available metric, add it to evaluation_list_metric if available, but also add the global references

        arrays_present = False
        # TODO move this after m is in global metrics otherwise this is unecessarily computed
        if prediction_arr is not None and reference_arr is not None:
            pred_binary = prediction_arr.copy()
            ref_binary = reference_arr.copy()
            pred_binary[pred_binary != 0] = 1
            ref_binary[ref_binary != 0] = 1
            arrays_present = True

        for m in Metric:
            # Set metrics for instances for each TP
            if m in list_metrics:
                is_edge_case, edge_case_result = self._edge_case_handler.handle_zero_tp(
                    metric=m,
                    tp=self.tp,
                    num_pred_instances=self.num_pred_instances,
                    num_ref_instances=self.num_ref_instances,
                )
<<<<<<< HEAD
                self._list_metrics[m] = Evaluation_List_Metric(m, empty_list_std, list_metrics[m], is_edge_case, edge_case_result)

            # Set Global Binary Metric
=======
                self._list_metrics[m] = Evaluation_List_Metric(
                    m, empty_list_std, list_metrics[m], is_edge_case, edge_case_result
                )
            # even if not available, set the global vars
>>>>>>> 382c5883
            default_value = None
            was_calculated = False

            if m in self._global_metrics and arrays_present:
<<<<<<< HEAD
                combi = pred_binary + ref_binary
                combi[combi != 2] = 0
                combi[combi != 0] = 1
                is_edge_case = combi.sum() == 0  # no overlap
=======
                default_value = self._calc_global_bin_metric(
                    m, pred_binary, ref_binary, do_binarize=False
                )
>>>>>>> 382c5883
                if is_edge_case:
                    is_edge_case, edge_case_result = self._edge_case_handler.handle_zero_tp(
                        metric=m,
                        tp=0,
                        num_pred_instances=self.num_pred_instances,
                        num_ref_instances=self.num_ref_instances,
                    )
                    default_value = edge_case_result
                else:
                    default_value = self._calc_global_bin_metric(m, pred_binary, ref_binary, do_binarize=False)
                was_calculated = True

            self._add_metric(
                f"global_bin_{m.name.lower()}",
                MetricType.GLOBAL,
                lambda x: MetricCouldNotBeComputedException(
                    f"Global Metric {m} not set"
                ),
                long_name="Global Binary " + m.value.long_name,
                default_value=default_value,
                was_calculated=was_calculated,
            )

    def _calc_global_bin_metric(
        self,
        metric: Metric,
        prediction_arr,
        reference_arr,
        do_binarize: bool = True,
    ):
        """
        Calculates a global binary metric based on predictions and references.

        Args:
            metric (Metric): The metric to compute.
            prediction_arr: The predicted values.
            reference_arr: The ground truth values.
            do_binarize (bool): Whether to binarize the input arrays. Defaults to True.

        Returns:
            The calculated metric value.

        Raises:
            MetricCouldNotBeComputedException: If the specified metric is not set.
        """
        if metric not in self._global_metrics:
            raise MetricCouldNotBeComputedException(f"Global Metric {metric} not set")

        if do_binarize:
            pred_binary = prediction_arr.copy()
            ref_binary = reference_arr.copy()
            pred_binary[pred_binary != 0] = 1
            ref_binary[ref_binary != 0] = 1
        else:
            pred_binary = prediction_arr
            ref_binary = reference_arr

<<<<<<< HEAD
        # prediction_empty = pred_binary.sum() == 0
        # reference_empty = ref_binary.sum() == 0
        # if prediction_empty or reference_empty:
        #    is_edgecase, result = self._edge_case_handler.handle_zero_tp(metric, 0, int(prediction_empty), int(reference_empty))
        #    if is_edgecase:
        #        return result
=======
        prediction_empty = pred_binary.sum() == 0
        reference_empty = ref_binary.sum() == 0
        if prediction_empty or reference_empty:
            is_edgecase, result = self._edge_case_handler.handle_zero_tp(
                metric, 0, int(prediction_empty), int(reference_empty)
            )
            if is_edgecase:
                return result
>>>>>>> 382c5883

        return metric(
            reference_arr=ref_binary,
            prediction_arr=pred_binary,
        )

    def _add_metric(
        self,
        name_id: str,
        metric_type: MetricType,
        calc_func: Callable | None,
        long_name: str | None = None,
        default_value=None,
        was_calculated: bool = False,
    ):
        """
        Adds a new metric to the evaluation metrics.

        Args:
            name_id (str): The unique identifier for the metric.
            metric_type (MetricType): The type of the metric.
            calc_func (Callable | None): The function to calculate the metric.
            long_name (str | None): A longer, descriptive name for the metric.
            default_value: The default value for the metric.
            was_calculated (bool): Indicates if the metric has been calculated.

        Returns:
            The default value of the metric.
        """
        setattr(self, name_id, default_value)
        # assert hasattr(self, name_id), f"added metric {name_id} but it is not a member variable of this class"
        if calc_func is None:
            assert (
                was_calculated
            ), "Tried to add a metric without a calc_function but that hasn't been calculated yet, how did you think this could works?"
        eval_metric = Evaluation_Metric(
            name_id,
            metric_type=metric_type,
            calc_func=calc_func,
            long_name=long_name,
            was_calculated=was_calculated,
        )
        self._evaluation_metrics[name_id] = eval_metric
        return default_value

    def calculate_all(self, print_errors: bool = False):
        """
        Calculates all possible metrics that can be derived.

        Args:
            print_errors (bool, optional): If true, will print every metric that could not be computed and its reason. Defaults to False.
        """
        metric_errors: dict[str, Exception] = {}

        for k, v in self._evaluation_metrics.items():
            try:
                v = getattr(self, k)
            except Exception as e:
                metric_errors[k] = e

        if print_errors:
            for k, v in metric_errors.items():
                print(f"Metric {k}: {v}")

    def _calc(self, k, v):
        """
        Attempts to get the value of a metric and captures any exceptions.

        Args:
            k: The metric key.
            v: The metric value.

        Returns:
            A tuple indicating success or failure and the corresponding value or exception.
        """
        try:
            v = getattr(self, k)
            return False, v
        except Exception as e:
            return True, e

    def __str__(self) -> str:
        text = ""
        for metric_type in MetricType:
            if metric_type == MetricType.NO_PRINT:
                continue
            if metric_type == MetricType.GLOBAL and len(self._global_metrics) == 0:
                continue
            text += f"\n+++ {metric_type.name} +++\n"
            for k, v in self._evaluation_metrics.items():
                if v.metric_type != metric_type:
                    continue
                if k.endswith("_std"):
                    continue
                if v._was_calculated and not v._error:
                    # is there standard deviation for this?
                    text += f"{v}: {self.__getattribute__(k)}"
                    k_std = k + "_std"
                    if (
                        k_std in self._evaluation_metrics
                        and self._evaluation_metrics[k_std]._was_calculated
                        and not self._evaluation_metrics[k_std]._error
                    ):
                        text += f" +- {self.__getattribute__(k_std)}"
                    text += "\n"
        return text

    def to_dict(self) -> dict:
        """
        Converts the metrics to a dictionary format.

        Returns:
            A dictionary containing metric names and their values.
        """
        return {
            k: getattr(self, v.id)
            for k, v in self._evaluation_metrics.items()
            if (v._error == False and v._was_calculated)
        }

    @property
    def evaluation_metrics(self):
        return self._evaluation_metrics

    def get_list_metric(self, metric: Metric, mode: MetricMode):
        """
        Retrieves a list of metrics based on the given metric type and mode.

        Args:
            metric (Metric): The metric to retrieve.
            mode (MetricMode): The mode of the metric.

        Returns:
            The corresponding list of metrics.

        Raises:
            MetricCouldNotBeComputedException: If the metric cannot be found.
        """
        if metric in self._list_metrics:
            return self._list_metrics[metric][mode]
        else:
            raise MetricCouldNotBeComputedException(
                f"{metric} could not be found, have you set it in eval_metrics during evaluation?"
            )

    def _calc_metric(self, metric_name: str, supress_error: bool = False):
        """
        Calculates a specific metric by its name.

        Args:
            metric_name (str): The name of the metric to calculate.
            supress_error (bool): If true, suppresses errors during calculation.

        Returns:
            The calculated metric value or raises an exception if it cannot be computed.

        Raises:
            MetricCouldNotBeComputedException: If the metric cannot be found.
        """
        if metric_name in self._evaluation_metrics:
            try:
                value = self._evaluation_metrics[metric_name](self)
            except MetricCouldNotBeComputedException as e:
                value = e
            if isinstance(value, MetricCouldNotBeComputedException):
                self._evaluation_metrics[metric_name]._error = True
                self._evaluation_metrics[metric_name]._was_calculated = True
                if not supress_error:
                    raise value
            self._evaluation_metrics[metric_name]._was_calculated = True
            return value
        else:
            raise MetricCouldNotBeComputedException(
                f"could not find metric with name {metric_name}"
            )

    def __getattribute__(self, __name: str) -> Any:
        """
        Retrieves an attribute, with special handling for evaluation metrics.

        Args:
            __name (str): The name of the attribute to retrieve.

        Returns:
            The attribute value.

        Raises:
            MetricCouldNotBeComputedException: If the requested metric could not be computed.
        """
        attr = None
        try:
            attr = object.__getattribute__(self, __name)
        except AttributeError as e:
            if __name == "_evaluation_metrics":
                raise e
            if __name in self._evaluation_metrics.keys():
                pass
            else:
                raise e
        if __name == "_evaluation_metrics":
            return attr
        if (
            object.__getattribute__(self, "_evaluation_metrics") is not None
            and __name in self._evaluation_metrics.keys()
        ):
            if attr is None:
                if self._evaluation_metrics[__name]._error:
                    raise MetricCouldNotBeComputedException(
                        f"Requested metric {__name} that could not be computed"
                    )
                elif not self._evaluation_metrics[__name]._was_calculated:
                    value = self._calc_metric(__name)
                    setattr(self, __name, value)
                    if isinstance(value, MetricCouldNotBeComputedException):
                        raise value
                    return value
        return attr


#########################
# Calculation functions #
#########################


# region Basic
def fp(res: PanopticaResult):
    return res.num_pred_instances - res.tp


def fn(res: PanopticaResult):
    return res.num_ref_instances - res.tp


def prec(res: PanopticaResult):
    return res.tp / (res.tp + res.fp)


def rec(res: PanopticaResult):
    return res.tp / (res.tp + res.fn)


def rq(res: PanopticaResult):
    """
    Calculate the Recognition Quality (RQ) based on TP, FP, and FN.

    Returns:
        float: Recognition Quality (RQ).
    """
    if res.tp == 0:
        return 0.0 if res.num_pred_instances + res.num_ref_instances > 0 else np.nan
    return res.tp / (res.tp + 0.5 * res.fp + 0.5 * res.fn)


# endregion


# region IOU
def sq(res: PanopticaResult):
    return res.get_list_metric(Metric.IOU, mode=MetricMode.AVG)


def sq_std(res: PanopticaResult):
    return res.get_list_metric(Metric.IOU, mode=MetricMode.STD)


def pq(res: PanopticaResult):
    return res.sq * res.rq


# endregion


# region DSC
def sq_dsc(res: PanopticaResult):
    return res.get_list_metric(Metric.DSC, mode=MetricMode.AVG)


def sq_dsc_std(res: PanopticaResult):
    return res.get_list_metric(Metric.DSC, mode=MetricMode.STD)


def pq_dsc(res: PanopticaResult):
    return res.sq_dsc * res.rq


# endregion


# region clDSC
def sq_cldsc(res: PanopticaResult):
    return res.get_list_metric(Metric.clDSC, mode=MetricMode.AVG)


def sq_cldsc_std(res: PanopticaResult):
    return res.get_list_metric(Metric.clDSC, mode=MetricMode.STD)


def pq_cldsc(res: PanopticaResult):
    return res.sq_cldsc * res.rq


# endregion


# region ASSD
def sq_assd(res: PanopticaResult):
    return res.get_list_metric(Metric.ASSD, mode=MetricMode.AVG)


def sq_assd_std(res: PanopticaResult):
    return res.get_list_metric(Metric.ASSD, mode=MetricMode.STD)


# endregion


# region RVD
def sq_rvd(res: PanopticaResult):
    return res.get_list_metric(Metric.RVD, mode=MetricMode.AVG)


def sq_rvd_std(res: PanopticaResult):
    return res.get_list_metric(Metric.RVD, mode=MetricMode.STD)


# endregion<|MERGE_RESOLUTION|>--- conflicted
+++ resolved
@@ -260,30 +260,13 @@
                     num_pred_instances=self.num_pred_instances,
                     num_ref_instances=self.num_ref_instances,
                 )
-<<<<<<< HEAD
                 self._list_metrics[m] = Evaluation_List_Metric(m, empty_list_std, list_metrics[m], is_edge_case, edge_case_result)
-
-            # Set Global Binary Metric
-=======
-                self._list_metrics[m] = Evaluation_List_Metric(
-                    m, empty_list_std, list_metrics[m], is_edge_case, edge_case_result
-                )
             # even if not available, set the global vars
->>>>>>> 382c5883
             default_value = None
             was_calculated = False
 
             if m in self._global_metrics and arrays_present:
-<<<<<<< HEAD
-                combi = pred_binary + ref_binary
-                combi[combi != 2] = 0
-                combi[combi != 0] = 1
-                is_edge_case = combi.sum() == 0  # no overlap
-=======
-                default_value = self._calc_global_bin_metric(
-                    m, pred_binary, ref_binary, do_binarize=False
-                )
->>>>>>> 382c5883
+                default_value = self._calc_global_bin_metric(m, pred_binary, ref_binary, do_binarize=False)
                 if is_edge_case:
                     is_edge_case, edge_case_result = self._edge_case_handler.handle_zero_tp(
                         metric=m,
@@ -299,9 +282,7 @@
             self._add_metric(
                 f"global_bin_{m.name.lower()}",
                 MetricType.GLOBAL,
-                lambda x: MetricCouldNotBeComputedException(
-                    f"Global Metric {m} not set"
-                ),
+                lambda x: MetricCouldNotBeComputedException(f"Global Metric {m} not set"),
                 long_name="Global Binary " + m.value.long_name,
                 default_value=default_value,
                 was_calculated=was_calculated,
@@ -341,23 +322,12 @@
             pred_binary = prediction_arr
             ref_binary = reference_arr
 
-<<<<<<< HEAD
-        # prediction_empty = pred_binary.sum() == 0
-        # reference_empty = ref_binary.sum() == 0
-        # if prediction_empty or reference_empty:
-        #    is_edgecase, result = self._edge_case_handler.handle_zero_tp(metric, 0, int(prediction_empty), int(reference_empty))
-        #    if is_edgecase:
-        #        return result
-=======
         prediction_empty = pred_binary.sum() == 0
         reference_empty = ref_binary.sum() == 0
         if prediction_empty or reference_empty:
-            is_edgecase, result = self._edge_case_handler.handle_zero_tp(
-                metric, 0, int(prediction_empty), int(reference_empty)
-            )
+            is_edgecase, result = self._edge_case_handler.handle_zero_tp(metric, 0, int(prediction_empty), int(reference_empty))
             if is_edgecase:
                 return result
->>>>>>> 382c5883
 
         return metric(
             reference_arr=ref_binary,
@@ -472,11 +442,7 @@
         Returns:
             A dictionary containing metric names and their values.
         """
-        return {
-            k: getattr(self, v.id)
-            for k, v in self._evaluation_metrics.items()
-            if (v._error == False and v._was_calculated)
-        }
+        return {k: getattr(self, v.id) for k, v in self._evaluation_metrics.items() if (v._error == False and v._was_calculated)}
 
     @property
     def evaluation_metrics(self):
@@ -499,9 +465,7 @@
         if metric in self._list_metrics:
             return self._list_metrics[metric][mode]
         else:
-            raise MetricCouldNotBeComputedException(
-                f"{metric} could not be found, have you set it in eval_metrics during evaluation?"
-            )
+            raise MetricCouldNotBeComputedException(f"{metric} could not be found, have you set it in eval_metrics during evaluation?")
 
     def _calc_metric(self, metric_name: str, supress_error: bool = False):
         """
@@ -530,9 +494,7 @@
             self._evaluation_metrics[metric_name]._was_calculated = True
             return value
         else:
-            raise MetricCouldNotBeComputedException(
-                f"could not find metric with name {metric_name}"
-            )
+            raise MetricCouldNotBeComputedException(f"could not find metric with name {metric_name}")
 
     def __getattribute__(self, __name: str) -> Any:
         """
@@ -559,15 +521,10 @@
                 raise e
         if __name == "_evaluation_metrics":
             return attr
-        if (
-            object.__getattribute__(self, "_evaluation_metrics") is not None
-            and __name in self._evaluation_metrics.keys()
-        ):
+        if object.__getattribute__(self, "_evaluation_metrics") is not None and __name in self._evaluation_metrics.keys():
             if attr is None:
                 if self._evaluation_metrics[__name]._error:
-                    raise MetricCouldNotBeComputedException(
-                        f"Requested metric {__name} that could not be computed"
-                    )
+                    raise MetricCouldNotBeComputedException(f"Requested metric {__name} that could not be computed")
                 elif not self._evaluation_metrics[__name]._was_calculated:
                     value = self._calc_metric(__name)
                     setattr(self, __name, value)
