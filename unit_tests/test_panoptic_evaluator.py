--- conflicted
+++ resolved
@@ -8,14 +8,8 @@
 
 from panoptica.evaluator import Panoptic_Evaluator
 from panoptica.instance_approximator import ConnectedComponentsInstanceApproximator
-<<<<<<< HEAD
 from panoptica.instance_matcher import NaiveThresholdMatching, MaximizeMergeMatching
-=======
-from panoptica.instance_matcher import NaiveThresholdMatching
-
-# TODO why do we have both
-from panoptica.metrics import Metrics, _MatchingMetric
->>>>>>> 91fc758c
+from panoptica.metrics import  _MatchingMetric, Metrics
 from panoptica.utils.processing_pair import SemanticPair
 
 
@@ -257,7 +251,6 @@
             expected_input=SemanticPair,
             instance_approximator=ConnectedComponentsInstanceApproximator(),
             instance_matcher=MaximizeMergeMatching(),
-            matching_metric=MatchingMetrics.IOU,
         )
 
         result, debug_data = evaluator.evaluate(sample)
@@ -280,7 +273,6 @@
             expected_input=SemanticPair,
             instance_approximator=ConnectedComponentsInstanceApproximator(),
             instance_matcher=MaximizeMergeMatching(),
-            matching_metric=MatchingMetrics.IOU,
         )
 
         result, debug_data = evaluator.evaluate(sample)
@@ -305,7 +297,6 @@
             expected_input=SemanticPair,
             instance_approximator=ConnectedComponentsInstanceApproximator(),
             instance_matcher=MaximizeMergeMatching(),
-            matching_metric=MatchingMetrics.IOU,
         )
 
         result, debug_data = evaluator.evaluate(sample)
